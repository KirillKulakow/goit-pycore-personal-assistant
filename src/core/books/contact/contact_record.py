--- conflicted
+++ resolved
@@ -13,7 +13,6 @@
     @hidden_method
     def get_record_fields (cls) -> list:
         return ['firstname', 'lastname', 'address', 'email', 'birthday']
-        return ['firstname', 'lastname', 'address', 'email', 'birthday']
 
     @classmethod
     @hidden_method
@@ -27,14 +26,12 @@
 
     # ---------- Validation Helpers ----------
     def validate_email (self, email):
-<<<<<<< HEAD
         email = email.strip()
         pattern = r'^[a-zA-Z0-9._%+-]+@[a-zA-Z0-9.-]+\.[a-zA-Z]{2,}$'
         if re.match(pattern, email):
             return email  # Повертаємо очищений email, якщо він валідний
         else:
             return None  # Повертаємо None, якщо невалідний
-
 
     def validate_birthday (self, birthday):
         try:
@@ -67,17 +64,4 @@
         second = clean_numbers[8:10]
         third = clean_numbers[10:12]
 
-        return f"{country}({operator}){first}-{second}-{third}" # Повертаємо адекватний номер 
-
-    # ---------- Utility ----------
-    # def __str__ (self):
-    #     return f'' # todo: implement
-=======
-        return email  # todo: add email validation here, raise error in case of wrong value
-
-    def validate_birthday (self, birthday):
-        return birthday  # todo: add birthday validation here, raise error in case of wrong value
-
-    def validate_phone_number (self, phone_number):
-        return phone_number  # todo: add phone number validation here, raise error in case of wrong value
->>>>>>> 72df6ffd
+        return f"{country}({operator}){first}-{second}-{third}" # Повертаємо адекватний номер 